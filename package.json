--- conflicted
+++ resolved
@@ -17,11 +17,7 @@
     "build:examples": "webpack --progress --colors --config ./.webpack/webpack.dev.js -d",
     "dev": "webpack-dev-server --config ./.webpack/webpack.dev.js --watch",
     "start": "yarn run dev",
-<<<<<<< HEAD
-    "test": "jest --clearCache && jest --runInBand \\.test\\.js$",
-=======
     "test": "./node_modules/karma/bin/karma start",
->>>>>>> 8d370414
     "lint": "lint-staged",
     "predeploy": "yarn install && yarn run build:release",
     "prepublishOnly": "yarn run build && yarn run build:release"
